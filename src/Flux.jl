--- conflicted
+++ resolved
@@ -7,11 +7,7 @@
 using Juno, Requires
 using Lazy: @forward
 
-<<<<<<< HEAD
-export Chain, Dense, RNN, LSTM, GRU,
-=======
-export Chain, Dense, RNN, LSTM, Conv2D,
->>>>>>> 805cb917
+export Chain, Dense, RNN, LSTM, GRU, Conv2D,
   Dropout, LayerNorm, BatchNorm,
   SGD, ADAM, Momentum, Nesterov, AMSGrad,
   param, params, mapleaves
