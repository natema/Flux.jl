--- conflicted
+++ resolved
@@ -7,16 +7,10 @@
 using Juno, Requires
 using Lazy: @forward
 
-<<<<<<< HEAD
-export Chain, Dense, RNN, LSTM, Dropout, LayerNorm,
-  SGD, ADAM, Momentum, Nesterov,
-  param, params, mapleaves, jacobian
-=======
 export Chain, Dense, RNN, LSTM,
   Dropout, LayerNorm, BatchNorm,
   SGD, ADAM, Momentum, Nesterov, AMSGrad,
   param, params, mapleaves
->>>>>>> 27d89694
 
 using NNlib
 export σ, sigmoid, relu, leakyrelu, elu, swish, softmax
