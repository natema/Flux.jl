## Basic Layers

These core layers form the foundation of almost all neural networks.

```@docs
Chain
Dense
```

## Recurrent Layers

Much like the core layers above, but can be used to process sequence data (as well as other kinds of structured data).

```@docs
RNN
LSTM
Flux.Recur
```

## Activation Functions

Non-linearities that go between layers of your model. Most of these functions are defined in [NNlib](https://github.com/FluxML/NNlib.jl) but are available by default in Flux.

Note that, unless otherwise stated, activation functions operate on scalars. To apply them to an array you can call `σ.(xs)`, `relu.(xs)` and so on.

```@docs
σ
relu
leakyrelu
elu
swish
```

## Normalisation & Regularisation

These layers don't affect the structure of the network but may improve training times or reduce overfitting.

```@docs
<<<<<<< HEAD
BatchNorm
=======
Flux.testmode!
>>>>>>> e01c706e
Dropout
LayerNorm
```<|MERGE_RESOLUTION|>--- conflicted
+++ resolved
@@ -36,11 +36,8 @@
 These layers don't affect the structure of the network but may improve training times or reduce overfitting.
 
 ```@docs
-<<<<<<< HEAD
+Flux.testmode!
 BatchNorm
-=======
-Flux.testmode!
->>>>>>> e01c706e
 Dropout
 LayerNorm
 ```